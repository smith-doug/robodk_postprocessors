--- conflicted
+++ resolved
@@ -206,11 +206,7 @@
         header_ins += '//INST' + '\n'
         header_ins += '///DATE %s' % datestr + '\n'
         #///DATE 2012/04/25 14:11
-<<<<<<< HEAD
         header_ins += '///COMM Generated using RoboDK\n' # comment: max 32 chars
-=======
-        header_ins += '///COMM %s\n' % self.PROG_COMMENT[:32] # comment: max 32 chars
->>>>>>> 4d54de31
         if self.USE_RELATIVE_JOB:
             header_ins += '///ATTR SC,RW,RJ' + '\n'
             if self.ACTIVE_FRAME is not None:
@@ -779,4 +775,4 @@
 
 if __name__ == "__main__":
     """Function to call when the module is executed by itself: test"""
-    test_post()
+    test_post()